/*
 * Copyright (c) 2020, salesforce.com, inc.
 * All rights reserved.
 * Licensed under the BSD 3-Clause license.
 * For full license text, see LICENSE.txt file in the repo root or https://opensource.org/licenses/BSD-3-Clause
 */

import * as path from 'path';
import * as os from 'os';
import * as fs from 'fs';
import * as shelljs from 'shelljs';
import { EXECUTABLES, RepoConfig, TEST_REPOS_MAP } from './testMatrix';

const SEED_FILTER = process.env.PLUGIN_SOURCE_SEED_FILTER || '';

function getSeedFiles(): string[] {
  const seedDir = path.join(__dirname, 'seeds');
  const files = fs.readdirSync(seedDir);
  return files
    .filter((f) => f.endsWith('.seed.ts'))
    .filter((f) => f.includes(SEED_FILTER))
    .map((f) => path.resolve(path.join(seedDir, f)));
}

function parseRepoName(repo?: RepoConfig): string {
  return repo ? repo.gitUrl.split('/').reverse()[0].replace('.git', '') : '';
}

function generateNut(
  generatedDir: string,
  seedName: string,
  seedContents: string,
  executable: string,
  repo?: RepoConfig
): void {
  const repoName = parseRepoName(repo);
  const executableName = path.basename(executable);
  const nutFileName = repoName
    ? `${seedName}.${repoName}.${executableName}.nut.ts`
    : `${seedName}.${executableName}.nut.ts`;
  const nutFilePath = path.join(generatedDir, nutFileName);

  // On windows the executable path is being changed to
  // single backslashes so ensure proper path.sep.
  if (os.platform() === 'win32') {
    executable = executable.replace(/\\/g, '\\\\');
  }
  const contents = seedContents
    .replace(/%REPO_URL%/g, repo?.gitUrl)
    .replace(/%EXECUTABLE%/g, executable)
    .replace(/%REPO_NAME%/g, repoName);
  fs.writeFileSync(nutFilePath, contents);
}

function generateNuts(): void {
  const generatedDir = path.resolve(__dirname, 'generated');
  shelljs.rm('-rf', generatedDir);
  fs.mkdirSync(generatedDir, { recursive: true });
  const seeds = getSeedFiles();
  for (const seed of seeds) {
    const seedName = path.basename(seed).replace('.seed.ts', '');
<<<<<<< HEAD
    const seedContents = await fs.readFile(seed, { encoding: 'utf-8' });
=======
    const seedContents = fs.readFileSync(seed).toString();
>>>>>>> d87671b4
    for (const executable of EXECUTABLES.filter((e) => !e.skip)) {
      const hasRepo = /const\sREPO\s=\s/.test(seedContents);
      if (hasRepo) {
        const repos = Array.from(TEST_REPOS_MAP.values()).filter((r) => !r.skip);
        for (const repo of repos) {
          generateNut(generatedDir, seedName, seedContents, executable.path, repo);
        }
      } else {
        generateNut(generatedDir, seedName, seedContents, executable.path);
      }
    }
  }
}

void generateNuts();<|MERGE_RESOLUTION|>--- conflicted
+++ resolved
@@ -59,11 +59,7 @@
   const seeds = getSeedFiles();
   for (const seed of seeds) {
     const seedName = path.basename(seed).replace('.seed.ts', '');
-<<<<<<< HEAD
-    const seedContents = await fs.readFile(seed, { encoding: 'utf-8' });
-=======
     const seedContents = fs.readFileSync(seed).toString();
->>>>>>> d87671b4
     for (const executable of EXECUTABLES.filter((e) => !e.skip)) {
       const hasRepo = /const\sREPO\s=\s/.test(seedContents);
       if (hasRepo) {
